--- conflicted
+++ resolved
@@ -9,7 +9,6 @@
         self.num_boost_round = rounds
 
     def fit(self, X, y, weight=None):
-<<<<<<< HEAD
         with Timer(self.name, 'DMatrix'):
             dtrain = dxgb.DaskDeviceQuantileDMatrix(
                 self.client, data=X, label=y, weight=weight
@@ -19,17 +18,6 @@
                                 params=self.parameters,
                                 dtrain=dtrain,
                                 num_boost_round=self.num_boost_round)
-=======
-        with Timer(self.name, "DMatrix"):
-            dtrain = dxgb.DaskDMatrix(self.client, data=X, label=y, weight=weight)
-        with Timer(self.name, "train"):
-            output = dxgb.train(
-                client=self.client,
-                params=self.parameters,
-                dtrain=dtrain,
-                num_boost_round=self.num_boost_round,
-            )
->>>>>>> 3b8c549d
             self.output = output
             return output
 
@@ -76,7 +64,6 @@
 
 
 def factory(name, task, client, args):
-<<<<<<< HEAD
     parameters = {
         'max_depth': 16,
         'nthread': args.cpus,
@@ -84,10 +71,6 @@
         'verbosity': 1
     }
     if name == 'xgboost-dask-gpu-hist':
-=======
-    parameters = {"max_depth": 8, "objective": task}
-    if name == "xgboost-dask-gpu-hist":
->>>>>>> 3b8c549d
         return XgbDaskGpuHist(parameters, args.rounds, client)
     elif name == "xgboost-dask-cpu-hist":
         return XgbDaskCpuHist(parameters, args.rounds, client)
