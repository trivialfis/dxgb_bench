--- conflicted
+++ resolved
@@ -82,7 +82,6 @@
     else:
         category = "category"
     dtypes = OrderedDict(
-<<<<<<< HEAD
         [("loan_id", "int64"),
          ("monthly_reporting_period", datetime_name(backend)),
          ("servicer", category),
@@ -114,42 +113,6 @@
          ("repurchase_make_whole_proceeds_flag", category),
          ("foreclosure_principal_write_off_amount", "float32"),
          ("servicing_activity_indicator", category)])
-=======
-        [
-            ("loan_id", "int64"),
-            ("monthly_reporting_period", datetime_name(backend)),
-            ("servicer", "category"),
-            ("interest_rate", "float32"),
-            ("current_actual_upb", "float32"),
-            ("loan_age", "float32"),
-            ("remaining_months_to_legal_maturity", "float32"),
-            ("adj_remaining_months_to_maturity", "float32"),
-            ("maturity_date", datetime_name(backend)),
-            ("msa", "float32"),
-            ("current_loan_delinquency_status", "int32"),
-            ("mod_flag", "category"),
-            ("zero_balance_code", "category"),
-            ("zero_balance_effective_date", datetime_name(backend)),
-            ("last_paid_installment_date", datetime_name(backend)),
-            ("foreclosed_after", datetime_name(backend)),
-            ("disposition_date", datetime_name(backend)),
-            ("foreclosure_costs", "float32"),
-            ("prop_preservation_and_repair_costs", "float32"),
-            ("asset_recovery_costs", "float32"),
-            ("misc_holding_expenses", "float32"),
-            ("holding_taxes", "float32"),
-            ("net_sale_proceeds", "float32"),
-            ("credit_enhancement_proceeds", "float32"),
-            ("repurchase_make_whole_proceeds", "float32"),
-            ("other_foreclosure_proceeds", "float32"),
-            ("non_interest_bearing_upb", "float32"),
-            ("principal_forgiveness_upb", "float32"),
-            ("repurchase_make_whole_proceeds_flag", "category"),
-            ("foreclosure_principal_write_off_amount", "float32"),
-            ("servicing_activity_indicator", "category"),
-        ]
-    )
->>>>>>> 3b8c549d
 
     keys = [k for k, v in dtypes.items()]
     perf = load_dateframe(path=path, dtypes=dtypes, cols=keys, backend=backend)
@@ -157,7 +120,6 @@
 
 
 def load_acq_data(acq_dir, backend):
-<<<<<<< HEAD
     if backend == "dask_cudf":
         category = "int64"
     else:
@@ -189,37 +151,6 @@
         ("mortgage_insurance_type", "float64"),
         ("relocation_mortgage_indicator", category),
     ])
-=======
-    dtypes = OrderedDict(
-        [
-            ("loan_id", "int64"),
-            ("orig_channel", "category"),
-            ("seller_name", "category"),
-            ("orig_interest_rate", "float64"),
-            ("orig_upb", "int64"),
-            ("orig_loan_term", "int64"),
-            ("orig_date", datetime_name(backend)),
-            ("first_pay_date", datetime_name(backend)),
-            ("orig_ltv", "float64"),
-            ("orig_cltv", "float64"),
-            ("num_borrowers", "float64"),
-            ("dti", "float64"),
-            ("borrower_credit_score", "float64"),
-            ("first_home_buyer", "category"),
-            ("loan_purpose", "category"),
-            ("property_type", "category"),
-            ("num_units", "int64"),
-            ("occupancy_status", "category"),
-            ("property_state", "category"),
-            ("zip", "int64"),
-            ("mortgage_insurance_percent", "float64"),
-            ("product_type", "category"),
-            ("coborrow_credit_score", "float64"),
-            ("mortgage_insurance_type", "float64"),
-            ("relocation_mortgage_indicator", "category"),
-        ]
-    )
->>>>>>> 3b8c549d
 
     keys = [k for k, v in dtypes.items()]
 
